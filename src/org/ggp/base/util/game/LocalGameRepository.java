--- conflicted
+++ resolved
@@ -1,339 +1,326 @@
-package org.ggp.base.util.game;
-
-import java.io.BufferedReader;
-import java.io.ByteArrayOutputStream;
-import java.io.File;
-import java.io.FileInputStream;
-import java.io.FileReader;
-import java.io.IOException;
-import java.io.InputStream;
-import java.io.OutputStream;
-import java.net.InetSocketAddress;
-import java.util.List;
-import java.util.Set;
-
-import org.ggp.base.util.statemachine.Role;
-
-import com.sun.net.httpserver.HttpExchange;
-import com.sun.net.httpserver.HttpHandler;
-import com.sun.net.httpserver.HttpServer;
-
-import external.JSON.JSONException;
-import external.JSON.JSONObject;
-
-/**
- * Local game repositories provide access to game resources stored on the
- * local disk, bundled with the GGP Base project. For consistency with the
- * web-based GGP.org infrastructure, this starts a simple HTTP server that
- * provides access to the local game resources, and then uses the standard
- * RemoteGameRepository interface to read from that server.
- *
- * @author Sam
- */
-public final class LocalGameRepository extends GameRepository {
-    private static final int REPO_SERVER_PORT = 9140;
-    private static HttpServer theLocalRepoServer = null;
-    private static String theLocalRepoURL = "http://127.0.0.1:" + REPO_SERVER_PORT;
-
-    private static RemoteGameRepository theRealRepo;
-
-    public LocalGameRepository() {
-<<<<<<< HEAD
-    	synchronized (LocalGameRepository.class) {
-    		if (theLocalRepoServer == null) {
-    			try {
-    				theLocalRepoServer = HttpServer.create(new InetSocketAddress(REPO_SERVER_PORT), 0);
-    				theLocalRepoServer.createContext("/", new LocalRepoServer());
-    				theLocalRepoServer.setExecutor(null); // creates a default executor
-    				theLocalRepoServer.start();
-    			} catch (IOException e) {
-    				throw new RuntimeException(e);
-    			}
-    		}
-    	}
-=======
-        if (theLocalRepoServer == null) {
-            try {
-                theLocalRepoServer = HttpServer.create(new InetSocketAddress(REPO_SERVER_PORT), 0);
-                theLocalRepoServer.createContext("/", new LocalRepoServer());
-                theLocalRepoServer.setExecutor(null); // creates a default executor
-                theLocalRepoServer.start();
-            } catch (IOException e) {
-                throw new RuntimeException(e);
-            }
-        }
->>>>>>> 01e13f5a
-
-        theRealRepo = new RemoteGameRepository(theLocalRepoURL);
-    }
-
-    public void cleanUp()
-    {
-        if (theLocalRepoServer != null) {
-        	theLocalRepoServer.stop(0);
-        }
-    }
-
-    @Override
-    protected Game getUncachedGame(String theKey) {
-        return theRealRepo.getGame(theKey);
-    }
-
-    @Override
-    protected Set<String> getUncachedGameKeys() {
-        return theRealRepo.getGameKeys();
-    }
-
-    // ========================
-
-    class LocalRepoServer implements HttpHandler {
-        @Override
-		public void handle(HttpExchange t) throws IOException {
-            String theURI = t.getRequestURI().toString();
-            byte[] response = BaseRepository.getResponseBytesForURI(theURI);
-            if (response == null) {
-                t.sendResponseHeaders(404, 0);
-                OutputStream os = t.getResponseBody();
-                os.close();
-            } else {
-                t.sendResponseHeaders(200, response.length);
-                OutputStream os = t.getResponseBody();
-                os.write(response);
-                os.close();
-            }
-        }
-    }
-
-    static class BaseRepository {
-        public static final String repositoryRootDirectory = theLocalRepoURL;
-
-        public static boolean shouldIgnoreFile(String fileName) {
-        	if (fileName.startsWith(".")) return true;
-        	if (fileName.contains(" ")) return true;
-        	return false;
-        }
-
-        public static byte[] getResponseBytesForURI(String reqURI) throws IOException {
-            // Files not under /games/games/ aren't versioned,
-            // and can just be accessed directly.
-            if (!reqURI.startsWith("/games/")) {
-                return getBytesForFile(new File("games" + reqURI));
-            }
-
-            // Provide a listing of all of the metadata files for all of
-            // the games, on request.
-            if (reqURI.equals("/games/metadata")) {
-                JSONObject theGameMetaMap = new JSONObject();
-                for (String gameName : new File("games", "games").list()) {
-                	if (shouldIgnoreFile(gameName)) continue;
-                    try {
-                        theGameMetaMap.put(gameName, new JSONObject(new String(getResponseBytesForURI("/games/" + gameName + "/"))));
-                    } catch (JSONException e) {
-                        e.printStackTrace();
-                    }
-                }
-                return theGameMetaMap.toString().getBytes();
-            }
-
-            // Accessing the folder containing a game should show the game's
-            // associated metadata (which includes the contents of the folder).
-            if(reqURI.endsWith("/") && reqURI.length() > 9) {
-                reqURI += "METADATA";
-            }
-
-            // Extract out the version number
-            String thePrefix = reqURI.substring(0, reqURI.lastIndexOf("/"));
-            String theSuffix = reqURI.substring(reqURI.lastIndexOf("/")+1);
-            Integer theExplicitVersion = null;
-            try {
-                String vPart = thePrefix.substring(thePrefix.lastIndexOf("/v")+2);
-                theExplicitVersion = Integer.parseInt(vPart);
-                thePrefix = thePrefix.substring(0, thePrefix.lastIndexOf("/v"));
-            } catch (Exception e) {
-                ;
-            }
-
-            // Sanity check: raise an exception if the parsing didn't work.
-            if (theExplicitVersion == null) {
-                if (!reqURI.equals(thePrefix + "/" + theSuffix)) {
-                    throw new RuntimeException(reqURI + " != [~v] " + (thePrefix + "/" + theSuffix));
-                }
-            } else {
-                if (!reqURI.equals(thePrefix + "/v" + theExplicitVersion + "/" + theSuffix)) {
-                    throw new RuntimeException(reqURI + " != [v] " + (thePrefix + "/v" + theExplicitVersion + "/" + theSuffix));
-                }
-            }
-
-            // When no version number is explicitly specified, assume that we want the
-            // latest version, whatever that is. Also, make sure the game version being
-            // requested actually exists (i.e. is between 0 and the max version).
-            int nMaxVersion = getMaxVersionForDirectory(new File("games", thePrefix));
-            Integer theFetchedVersion = theExplicitVersion;
-            if (theFetchedVersion == null) theFetchedVersion = nMaxVersion;
-            if (theFetchedVersion < 0 || theFetchedVersion > nMaxVersion) return null;
-
-            while (theFetchedVersion >= 0) {
-                byte[] theBytes = getBytesForVersionedFile(thePrefix, theFetchedVersion, theSuffix);
-                if (theBytes != null) {
-                    if (theSuffix.equals("METADATA")) {
-                        theBytes = adjustMetadataJSON(reqURI, theBytes, theExplicitVersion, nMaxVersion);
-                    }
-                    return theBytes;
-                }
-                theFetchedVersion--;
-            }
-            return null;
-        }
-
-        // When the user requests a particular version, the metadata should always be for that version.
-        // When the user requests the latest version, the metadata should always indicate the most recent version.
-        public static byte[] adjustMetadataJSON(String reqURI, byte[] theMetaBytes, Integer nExplicitVersion, int nMaxVersion) throws IOException {
-            try {
-                JSONObject theMetaJSON = new JSONObject(new String(theMetaBytes));
-                if (nExplicitVersion == null) {
-                    theMetaJSON.put("version", nMaxVersion);
-                } else {
-                    theMetaJSON.put("version", nExplicitVersion);
-                }
-                String theRulesheet = new String(getResponseBytesForURI(reqURI.replace("METADATA",theMetaJSON.getString("rulesheet"))));
-                MetadataCompleter.completeMetadataFromRulesheet(theMetaJSON, theRulesheet);
-                return theMetaJSON.toString().getBytes();
-            } catch (JSONException je) {
-                throw new IOException(je);
-            }
-        }
-
-        private static int getMaxVersionForDirectory(File theDir) {
-            if (!theDir.exists() || !theDir.isDirectory()) {
-                return -1;
-            }
-
-            int maxVersion = 0;
-            String[] children = theDir.list();
-            for (String s : children) {
-            	if (shouldIgnoreFile(s)) continue;
-                if (s.startsWith("v")) {
-                    int nVersion = Integer.parseInt(s.substring(1));
-                    if (nVersion > maxVersion) {
-                        maxVersion = nVersion;
-                    }
-                }
-            }
-            return maxVersion;
-        }
-
-        private static byte[] getBytesForVersionedFile(String thePrefix, int theVersion, String theSuffix) {
-            if (theVersion == 0) {
-                return getBytesForFile(new File("games", thePrefix + "/" + theSuffix));
-            } else {
-                return getBytesForFile(new File("games", thePrefix + "/v" + theVersion + "/" + theSuffix));
-            }
-        }
-
-        private static byte[] getBytesForFile(File theFile) {
-            try {
-                if (!theFile.exists()) {
-                    return null;
-                } else if (theFile.isDirectory()) {
-                    return readDirectory(theFile).getBytes();
-                } else if (theFile.getName().endsWith(".png")) {
-                    // TODO: Handle other binary formats?
-                    return readBinaryFile(theFile);
-                } else if (theFile.getName().endsWith(".xsl")) {
-                    return transformXSL(readFile(theFile)).getBytes();
-                } else if (theFile.getName().endsWith(".js")) {
-                    return transformJS(readFile(theFile)).getBytes();
-                } else {
-                    return readFile(theFile).getBytes();
-                }
-            } catch (IOException e) {
-                return null;
-            }
-        }
-
-        private static String transformXSL(String theContent) {
-            // Special case override for XSLT
-            return "<!DOCTYPE stylesheet [<!ENTITY ROOT \""+repositoryRootDirectory+"\">]>\n\n" + theContent;
-        }
-
-        private static String transformJS(String theContent) throws IOException {
-            // Horrible hack; fix this later. Right now this is used to
-            // let games share a common board user interface, but this should
-            // really be handled in a cleaner, more general way with javascript
-            // libraries and imports.
-            if (theContent.contains("[BOARD_INTERFACE_JS]")) {
-                String theCommonBoardJS = readFile(new File("games/resources/scripts/BoardInterface.js"));
-                theContent = theContent.replaceFirst("\\[BOARD_INTERFACE_JS\\]", theCommonBoardJS);
-            }
-            return theContent;
-        }
-
-        private static String readDirectory(File theDirectory) throws IOException {
-            StringBuilder response = new StringBuilder();
-            // Show contents of the directory, using JSON notation.
-            response.append("[");
-
-            String[] children = theDirectory.list();
-            for (int i=0; i<children.length; i++) {
-            	if (shouldIgnoreFile(children[i])) continue;
-                // Get filename of file or directory
-                response.append("\"");
-                response.append(children[i]);
-                response.append("\",\n ");
-            }
-
-            response.delete(response.length()-3, response.length());
-            response.append("]");
-            return response.toString();
-        }
-
-        public static String readFile(File rootFile) throws IOException {
-            // Show contents of the file.
-            FileReader fr = new FileReader(rootFile);
-            BufferedReader br = new BufferedReader(fr);
-        	try {
-        		String response = "";
-        		String line;
-        		while( (line = br.readLine()) != null ) {
-        			response += line + "\n";
-        		}
-
-        		return response;
-        	} finally {
-            	br.close();
-            }
-        }
-
-        private static byte[] readBinaryFile(File rootFile) throws IOException {
-            InputStream in = new FileInputStream(rootFile);
-            ByteArrayOutputStream out = new ByteArrayOutputStream();
-
-            // Transfer bytes from in to out
-            byte[] buf = new byte[1024];
-            while (in.read(buf) > 0) {
-                out.write(buf);
-            }
-            in.close();
-
-            return out.toByteArray();
-        }
-    }
-
-    static class MetadataCompleter {
-    	/**
-    	 * Complete fields in the metadata procedurally, based on the game rulesheet.
-    	 * This is used to fill in the number of roles, and create a list containing
-    	 * the names of all of the roles. Applications which read the game metadata
-    	 * can use these without also having to process the rulesheet.
-    	 *
-    	 * @param theMetaJSON
-    	 * @param theRulesheet
-    	 * @throws JSONException
-    	 */
-    	public static void completeMetadataFromRulesheet(JSONObject theMetaJSON, String theRulesheet) throws JSONException {
-    		List<Role> theRoles = Role.computeRoles(Game.createEphemeralGame(Game.preprocessRulesheet(theRulesheet)).getRules());
-            theMetaJSON.put("roleNames", theRoles);
-            theMetaJSON.put("numRoles", theRoles.size());
-    	}
-    }
+package org.ggp.base.util.game;
+
+import java.io.BufferedReader;
+import java.io.ByteArrayOutputStream;
+import java.io.File;
+import java.io.FileInputStream;
+import java.io.FileReader;
+import java.io.IOException;
+import java.io.InputStream;
+import java.io.OutputStream;
+import java.net.InetSocketAddress;
+import java.util.List;
+import java.util.Set;
+
+import org.ggp.base.util.statemachine.Role;
+
+import com.sun.net.httpserver.HttpExchange;
+import com.sun.net.httpserver.HttpHandler;
+import com.sun.net.httpserver.HttpServer;
+
+import external.JSON.JSONException;
+import external.JSON.JSONObject;
+
+/**
+ * Local game repositories provide access to game resources stored on the
+ * local disk, bundled with the GGP Base project. For consistency with the
+ * web-based GGP.org infrastructure, this starts a simple HTTP server that
+ * provides access to the local game resources, and then uses the standard
+ * RemoteGameRepository interface to read from that server.
+ *
+ * @author Sam
+ */
+public final class LocalGameRepository extends GameRepository {
+    private static final int REPO_SERVER_PORT = 9140;
+    private static HttpServer theLocalRepoServer = null;
+    private static String theLocalRepoURL = "http://127.0.0.1:" + REPO_SERVER_PORT;
+
+    private static RemoteGameRepository theRealRepo;
+
+    public LocalGameRepository() {
+    	synchronized (LocalGameRepository.class) {
+    		if (theLocalRepoServer == null) {
+    			try {
+    				theLocalRepoServer = HttpServer.create(new InetSocketAddress(REPO_SERVER_PORT), 0);
+    				theLocalRepoServer.createContext("/", new LocalRepoServer());
+    				theLocalRepoServer.setExecutor(null); // creates a default executor
+    				theLocalRepoServer.start();
+    			} catch (IOException e) {
+    				throw new RuntimeException(e);
+    			}
+    		}
+    	}
+
+        theRealRepo = new RemoteGameRepository(theLocalRepoURL);
+    }
+
+    public void cleanUp()
+    {
+        if (theLocalRepoServer != null) {
+        	theLocalRepoServer.stop(0);
+        }
+    }
+
+    @Override
+    protected Game getUncachedGame(String theKey) {
+        return theRealRepo.getGame(theKey);
+    }
+
+    @Override
+    protected Set<String> getUncachedGameKeys() {
+        return theRealRepo.getGameKeys();
+    }
+
+    // ========================
+
+    class LocalRepoServer implements HttpHandler {
+        @Override
+		public void handle(HttpExchange t) throws IOException {
+            String theURI = t.getRequestURI().toString();
+            byte[] response = BaseRepository.getResponseBytesForURI(theURI);
+            if (response == null) {
+                t.sendResponseHeaders(404, 0);
+                OutputStream os = t.getResponseBody();
+                os.close();
+            } else {
+                t.sendResponseHeaders(200, response.length);
+                OutputStream os = t.getResponseBody();
+                os.write(response);
+                os.close();
+            }
+        }
+    }
+
+    static class BaseRepository {
+        public static final String repositoryRootDirectory = theLocalRepoURL;
+
+        public static boolean shouldIgnoreFile(String fileName) {
+        	if (fileName.startsWith(".")) return true;
+        	if (fileName.contains(" ")) return true;
+        	return false;
+        }
+
+        public static byte[] getResponseBytesForURI(String reqURI) throws IOException {
+            // Files not under /games/games/ aren't versioned,
+            // and can just be accessed directly.
+            if (!reqURI.startsWith("/games/")) {
+                return getBytesForFile(new File("games" + reqURI));
+            }
+
+            // Provide a listing of all of the metadata files for all of
+            // the games, on request.
+            if (reqURI.equals("/games/metadata")) {
+                JSONObject theGameMetaMap = new JSONObject();
+                for (String gameName : new File("games", "games").list()) {
+                	if (shouldIgnoreFile(gameName)) continue;
+                    try {
+                        theGameMetaMap.put(gameName, new JSONObject(new String(getResponseBytesForURI("/games/" + gameName + "/"))));
+                    } catch (JSONException e) {
+                        e.printStackTrace();
+                    }
+                }
+                return theGameMetaMap.toString().getBytes();
+            }
+
+            // Accessing the folder containing a game should show the game's
+            // associated metadata (which includes the contents of the folder).
+            if(reqURI.endsWith("/") && reqURI.length() > 9) {
+                reqURI += "METADATA";
+            }
+
+            // Extract out the version number
+            String thePrefix = reqURI.substring(0, reqURI.lastIndexOf("/"));
+            String theSuffix = reqURI.substring(reqURI.lastIndexOf("/")+1);
+            Integer theExplicitVersion = null;
+            try {
+                String vPart = thePrefix.substring(thePrefix.lastIndexOf("/v")+2);
+                theExplicitVersion = Integer.parseInt(vPart);
+                thePrefix = thePrefix.substring(0, thePrefix.lastIndexOf("/v"));
+            } catch (Exception e) {
+                ;
+            }
+
+            // Sanity check: raise an exception if the parsing didn't work.
+            if (theExplicitVersion == null) {
+                if (!reqURI.equals(thePrefix + "/" + theSuffix)) {
+                    throw new RuntimeException(reqURI + " != [~v] " + (thePrefix + "/" + theSuffix));
+                }
+            } else {
+                if (!reqURI.equals(thePrefix + "/v" + theExplicitVersion + "/" + theSuffix)) {
+                    throw new RuntimeException(reqURI + " != [v] " + (thePrefix + "/v" + theExplicitVersion + "/" + theSuffix));
+                }
+            }
+
+            // When no version number is explicitly specified, assume that we want the
+            // latest version, whatever that is. Also, make sure the game version being
+            // requested actually exists (i.e. is between 0 and the max version).
+            int nMaxVersion = getMaxVersionForDirectory(new File("games", thePrefix));
+            Integer theFetchedVersion = theExplicitVersion;
+            if (theFetchedVersion == null) theFetchedVersion = nMaxVersion;
+            if (theFetchedVersion < 0 || theFetchedVersion > nMaxVersion) return null;
+
+            while (theFetchedVersion >= 0) {
+                byte[] theBytes = getBytesForVersionedFile(thePrefix, theFetchedVersion, theSuffix);
+                if (theBytes != null) {
+                    if (theSuffix.equals("METADATA")) {
+                        theBytes = adjustMetadataJSON(reqURI, theBytes, theExplicitVersion, nMaxVersion);
+                    }
+                    return theBytes;
+                }
+                theFetchedVersion--;
+            }
+            return null;
+        }
+
+        // When the user requests a particular version, the metadata should always be for that version.
+        // When the user requests the latest version, the metadata should always indicate the most recent version.
+        public static byte[] adjustMetadataJSON(String reqURI, byte[] theMetaBytes, Integer nExplicitVersion, int nMaxVersion) throws IOException {
+            try {
+                JSONObject theMetaJSON = new JSONObject(new String(theMetaBytes));
+                if (nExplicitVersion == null) {
+                    theMetaJSON.put("version", nMaxVersion);
+                } else {
+                    theMetaJSON.put("version", nExplicitVersion);
+                }
+                String theRulesheet = new String(getResponseBytesForURI(reqURI.replace("METADATA",theMetaJSON.getString("rulesheet"))));
+                MetadataCompleter.completeMetadataFromRulesheet(theMetaJSON, theRulesheet);
+                return theMetaJSON.toString().getBytes();
+            } catch (JSONException je) {
+                throw new IOException(je);
+            }
+        }
+
+        private static int getMaxVersionForDirectory(File theDir) {
+            if (!theDir.exists() || !theDir.isDirectory()) {
+                return -1;
+            }
+
+            int maxVersion = 0;
+            String[] children = theDir.list();
+            for (String s : children) {
+            	if (shouldIgnoreFile(s)) continue;
+                if (s.startsWith("v")) {
+                    int nVersion = Integer.parseInt(s.substring(1));
+                    if (nVersion > maxVersion) {
+                        maxVersion = nVersion;
+                    }
+                }
+            }
+            return maxVersion;
+        }
+
+        private static byte[] getBytesForVersionedFile(String thePrefix, int theVersion, String theSuffix) {
+            if (theVersion == 0) {
+                return getBytesForFile(new File("games", thePrefix + "/" + theSuffix));
+            } else {
+                return getBytesForFile(new File("games", thePrefix + "/v" + theVersion + "/" + theSuffix));
+            }
+        }
+
+        private static byte[] getBytesForFile(File theFile) {
+            try {
+                if (!theFile.exists()) {
+                    return null;
+                } else if (theFile.isDirectory()) {
+                    return readDirectory(theFile).getBytes();
+                } else if (theFile.getName().endsWith(".png")) {
+                    // TODO: Handle other binary formats?
+                    return readBinaryFile(theFile);
+                } else if (theFile.getName().endsWith(".xsl")) {
+                    return transformXSL(readFile(theFile)).getBytes();
+                } else if (theFile.getName().endsWith(".js")) {
+                    return transformJS(readFile(theFile)).getBytes();
+                } else {
+                    return readFile(theFile).getBytes();
+                }
+            } catch (IOException e) {
+                return null;
+            }
+        }
+
+        private static String transformXSL(String theContent) {
+            // Special case override for XSLT
+            return "<!DOCTYPE stylesheet [<!ENTITY ROOT \""+repositoryRootDirectory+"\">]>\n\n" + theContent;
+        }
+
+        private static String transformJS(String theContent) throws IOException {
+            // Horrible hack; fix this later. Right now this is used to
+            // let games share a common board user interface, but this should
+            // really be handled in a cleaner, more general way with javascript
+            // libraries and imports.
+            if (theContent.contains("[BOARD_INTERFACE_JS]")) {
+                String theCommonBoardJS = readFile(new File("games/resources/scripts/BoardInterface.js"));
+                theContent = theContent.replaceFirst("\\[BOARD_INTERFACE_JS\\]", theCommonBoardJS);
+            }
+            return theContent;
+        }
+
+        private static String readDirectory(File theDirectory) throws IOException {
+            StringBuilder response = new StringBuilder();
+            // Show contents of the directory, using JSON notation.
+            response.append("[");
+
+            String[] children = theDirectory.list();
+            for (int i=0; i<children.length; i++) {
+            	if (shouldIgnoreFile(children[i])) continue;
+                // Get filename of file or directory
+                response.append("\"");
+                response.append(children[i]);
+                response.append("\",\n ");
+            }
+
+            response.delete(response.length()-3, response.length());
+            response.append("]");
+            return response.toString();
+        }
+
+        public static String readFile(File rootFile) throws IOException {
+            // Show contents of the file.
+            FileReader fr = new FileReader(rootFile);
+            BufferedReader br = new BufferedReader(fr);
+        	try {
+        		String response = "";
+        		String line;
+        		while( (line = br.readLine()) != null ) {
+        			response += line + "\n";
+        		}
+
+        		return response;
+        	} finally {
+            	br.close();
+            }
+        }
+
+        private static byte[] readBinaryFile(File rootFile) throws IOException {
+            InputStream in = new FileInputStream(rootFile);
+            ByteArrayOutputStream out = new ByteArrayOutputStream();
+
+            // Transfer bytes from in to out
+            byte[] buf = new byte[1024];
+            while (in.read(buf) > 0) {
+                out.write(buf);
+            }
+            in.close();
+
+            return out.toByteArray();
+        }
+    }
+
+    static class MetadataCompleter {
+    	/**
+    	 * Complete fields in the metadata procedurally, based on the game rulesheet.
+    	 * This is used to fill in the number of roles, and create a list containing
+    	 * the names of all of the roles. Applications which read the game metadata
+    	 * can use these without also having to process the rulesheet.
+    	 *
+    	 * @param theMetaJSON
+    	 * @param theRulesheet
+    	 * @throws JSONException
+    	 */
+    	public static void completeMetadataFromRulesheet(JSONObject theMetaJSON, String theRulesheet) throws JSONException {
+    		List<Role> theRoles = Role.computeRoles(Game.createEphemeralGame(Game.preprocessRulesheet(theRulesheet)).getRules());
+            theMetaJSON.put("roleNames", theRoles);
+            theMetaJSON.put("numRoles", theRoles.size());
+    	}
+    }
 }